import json
import re
from typing import List, Optional, Union

import pandas as pd
from langchain_core.documents import Document
from pydantic import BaseModel


class Property(BaseModel):
    description: str
    type: Union[str, List[str]]
    name: str
    additional_metadata: Optional[dict] = None


class Node(BaseModel):
    name: str
    description: str
    links: List[str]
    properties: List[Property]
    additional_metadata: Optional[dict] = None


class SimpleDataModel(BaseModel):
    nodes: List[Node]
    additional_metadata: Optional[dict] = None

    def get_property_df(self) -> pd.DataFrame:
        """
        Get a pandas DataFrame with a row per property from the SimpleDataModel.
        """
        property_list = []
        for node in self.nodes:
            for property in node.properties:
                property_list.append(
                    {
                        "node_name": node.name,
                        "property_name": property.name,
                        "property_description": property.description,
                        "property_type": property.type,
                        "additional_metadata": property.additional_metadata,
                    }
                )
        return pd.DataFrame(property_list)

    @staticmethod
    def from_simple_json(input_json: str, ignore_properties_with_endings=None):
        """
        Converts a Simple Data Model json format to a standard format object
        """
        ignore_properties_with_endings = ignore_properties_with_endings or []

        input_model = json.loads(input_json)

        nodes = []
        for node_data in input_model["nodes"]:
            properties = []
            for prop_data in node_data["properties"]:
                property_name = prop_data.get("name", prop_data.get("name:", ""))

                skip = False
                for ending in ignore_properties_with_endings:
                    if property_name.strip().endswith(ending):
                        skip = True
                if skip:
                    continue

                properties.append(
                    Property(
                        description=prop_data.get("description", ""),
                        type=prop_data.get("type", ""),
                        name=property_name,
                    )
                )

            nodes.append(
                Node(
                    name=node_data.get("name", node_data.get("name:", "")),
                    description=node_data.get("description", ""),
                    links=node_data.get("links", []),
                    properties=properties,
                )
            )

        data_model = SimpleDataModel(nodes=nodes)
        return data_model

    @staticmethod
    def from_gen3_model(input_json: str, ignore_properties_with_endings=None):
        """
        Converts a Gen3 DD JSON model to a standard format
        """
        ignore_properties_with_endings = ignore_properties_with_endings or []

        gen3_model = json.loads(input_json)
        data_model = SimpleDataModel(nodes=[])

        for node_name, node_info in gen3_model.items():
            if node_name in [
                "_terms",
                "_settings",
                "_definitions",
                "metaschema",
                "root",
            ]:
                continue

            # Convert each property in the gen3_model to our Property model
            properties = []
            for property_name, property_info in node_info.get("properties", {}).items():
                skip = False
                for ending in ignore_properties_with_endings:
                    if property_name.strip().endswith(ending):
                        skip = True
                if skip:
                    continue

                # handle foreign key links
                if "anyOf" in property_info.keys():
                    for sub_properties in property_info["anyOf"]:
                        sub_node_name = property_name

                        if sub_node_name.endswith("s"):
                            sub_node_name = sub_node_name[:-1]

                        # TODO better handle non-plural

                        if sub_node_name.endswith("ies"):
                            sub_node_name = sub_node_name[:-3] + "y"

                        for sub_property_name, sub_property_info in (
                            sub_properties.get("items", {})
                            .get("properties", {})
                            .items()
                        ):
                            skip = False
                            for ending in ignore_properties_with_endings:
                                if sub_property_name.strip().endswith(ending):
                                    skip = True
                            if skip:
                                continue

                            node_property = Property(
                                description=sub_property_info.get("description", ""),
                                type=sub_property_info.get("type", ""),
                                name=f"{sub_node_name}.{sub_property_name}",
                            )
                            if not node_property.type:
                                if "enum" in sub_property_info:
                                    node_property.type = "enum"
                            if not node_property.description:
                                if "term" in sub_property_info:
                                    node_property.description = sub_property_info[
                                        "term"
                                    ].get("description", "")

                            if (
                                "term" in sub_property_info
                                and "termDef" in sub_property_info["term"]
                            ):
                                if not node_property.additional_metadata:
                                    node_property.additional_metadata = {}

                                node_property.additional_metadata.update(
                                    {"cde_info": sub_property_info["term"]["termDef"]}
                                )
                            properties.append(node_property)
                else:
                    node_property = Property(
                        description=property_info.get("description", ""),
                        type=property_info.get("type", ""),
                        name=property_name,
                    )
                    if not node_property.type:
                        if "enum" in property_info:
                            node_property.type = "enum"
                    if not node_property.description:
                        if "term" in property_info:
                            node_property.description = property_info["term"].get(
                                "description", ""
                            )

                    if "term" in property_info and "termDef" in property_info["term"]:
                        if not node_property.additional_metadata:
                            node_property.additional_metadata = {}

                        node_property.additional_metadata.update(
                            {"cde_info": property_info["term"]["termDef"]}
                        )

                    properties.append(node_property)

            node = Node(
                name=node_name,
                description=node_info["description"],
                properties=properties,
                links=[
                    link_info["name"]
                    for link_info in node_info.get("links", [])
                    if "name" in link_info
                ],
            )

            if not node.links and "subgroup" in node_info.get("links", {}):
                node.links = [
                    link_info["name"] for link_info in node_info["links"]["subgroup"]
                ]

            data_model.nodes.append(node)

        return data_model

    @staticmethod
<<<<<<< HEAD
    def from_gdc_model(input_json: str):
        """
        Converts a GDC model to a standard SimpleDataModel
        Accepts input as a json string or a parsed dict.
        """
        # If input is a string, parse it
        if isinstance(input_json, str):
            gdc_dict = json.loads(input_json)
        else:
            gdc_dict = input_json

        nodes = []
        for node_name, node_data in gdc_dict.items():
            # Skip metadata/_definitions nodes
            if node_name.startswith("_"):
                continue

            # Node might have description missing, so use empty string
            node_description = node_data.get("description", "")
            properties = []

            for prop_name, prop_data in node_data.get("properties", {}).items():
                # Build a Property object
                prop = Property(
                    name=prop_name,
                    description=prop_data.get("description", ""),
                    type=prop_data.get("type", ""),
                )
                properties.append(prop)

            # Links: GDC rarely has links, but may add as empty list
            links = []
            if isinstance(node_data.get("links", []), list):
                links = [
                    link.get("name", "")
                    for link in node_data.get("links", [])
                    if "name" in link
                ]
            elif (
                isinstance(node_data.get("links", {}), dict)
                and "subgroup" in node_data["links"]
            ):
                links = [
                    link_info["name"] for link_info in node_data["links"]["subgroup"]
                ]()

            # Build Node
            node = Node(
                name=node_name,
                description=node_description,
                properties=properties,
                links=links,
            )

            nodes.append(node)

        data_model = SimpleDataModel(nodes=nodes)
        return data_model

    @staticmethod
    def get_from_unknown_json_format(input_json: str):
=======
    def from_linkml_jsonschema(input_json: str, ignore_properties_with_endings=None):
        """
        Converts a LinkML JSON model to a standard format
        """
        ignore_properties_with_endings = ignore_properties_with_endings or []

        input_model = json.loads(input_json)
        data_model = SimpleDataModel(nodes=[])

        for node_name, node_info in input_model["$defs"].items():
            node_description: str = node_info.get("description", "")
            properties: List[Property] = []
            for property_name, property_info in node_info.get("properties", {}).items():
                skip = False
                for ending in ignore_properties_with_endings:
                    if property_name.strip().endswith(ending):
                        skip = True
                if skip:
                    continue

                property_type = property_info.get("type", "")
                property_description = property_info.get("description", "")
                if "type" in property_info:
                    del property_info["type"]
                if "description" in property_info:
                    del property_info["description"]
                properties.append(
                    Property(
                        name=property_name,
                        description=property_description,
                        type=property_type,
                        additional_metadata=property_info,
                    )
                )
            if "properties" in node_info:
                del node_info["properties"]

            del node_info["description"]

            # TODO: populate links
            node_links = []

            data_model.nodes.append(
                Node(
                    name=node_name,
                    properties=properties,
                    links=node_links,
                    description=node_description,
                    additional_metadata=node_info,
                )
            )

        return data_model

    @staticmethod
    def get_from_unknown_json_format(input_json: str, *args, **kwargs):
>>>>>>> 649ab9c2
        simple_data_model = None
        exception: BaseException = BaseException()

        try:
            simple_data_model = SimpleDataModel.from_simple_json(
                input_json, *args, **kwargs
            )
        except BaseException as exc:
            exception = exc
            pass

        try:
            simple_data_model = SimpleDataModel.from_gen3_model(
                input_json, *args, **kwargs
            )
        except BaseException as exc:
            exception = exc
            pass

        try:
            simple_data_model = SimpleDataModel.from_gdc_model(input_json)
        except BaseException as exc:
            exception = exc
            pass

        if not simple_data_model:
            print(
                "Could not convert from unknown format to SimpleDataModel. Consider writing a custom converter."
            )
            raise exception

        return simple_data_model


def get_node_prop_type_desc_from_string(input_string: str) -> tuple[str, str, str, str]:
    """
    Parses a string of the format "node.property_name (type): desc" or "node.property_name: desc"
    and returns a tuple containing the node name, property name, property type, and property description.
    """
    match = re.match(r"^(.*?)\.(.*)\s+\(([^)]*)\):\s*(.*)$", input_string)
    if match:
        node_name = match.group(1).strip()
        prop_name = match.group(2).strip()
        prop_type = match.group(3)
        prop_desc = match.group(4)
        return node_name, prop_name, prop_type, prop_desc
    # Fallback:
    match = re.match(r"^(.*?)\.(.*?):\s*(.*)$", input_string)
    if match:
        node_name = match.group(1).strip()
        prop_name = match.group(2).strip()
        prop_type = ""
        prop_desc = match.group(3)
    return "", "", "", ""


def get_data_model_as_node_prop_type_descriptions(
    data_model: SimpleDataModel,
) -> List[str]:
    """
    Retrieves and converts a data model output to a list of strings with the format:
        node_name.property_name (type): property_desc

    Returns:
        List[str]: A list of strings representing the property
    """
    node_prop_descs = []
    for node in data_model.nodes:
        for property in node.properties:
            value = get_node_property_as_string(node, property)
            node_prop_descs.append(value)
    return node_prop_descs


def get_node_property_as_string(node: Node, node_property: Property) -> str:
    property_desc = node_property.description.replace("\t", "    ").replace("\n", " ")
    return f"{node.name}.{node_property.name} ({node_property.type}): {property_desc}"


def get_data_model_as_langchain_documents(
    data_model: SimpleDataModel,
) -> List[Document]:
    """
    Retrieves and converts a data model output to LangChain documents.

    Returns:
        List[Document]: A list of Document objects representing the converted LangChain documents.
    """
    documents = []
    node_prop_descs = get_data_model_as_node_prop_type_descriptions(data_model)

    for value in node_prop_descs:
        document = Document(page_content=value, metadata={})
        documents.append(document)

    return documents<|MERGE_RESOLUTION|>--- conflicted
+++ resolved
@@ -212,7 +212,6 @@
         return data_model
 
     @staticmethod
-<<<<<<< HEAD
     def from_gdc_model(input_json: str):
         """
         Converts a GDC model to a standard SimpleDataModel
@@ -273,8 +272,6 @@
         return data_model
 
     @staticmethod
-    def get_from_unknown_json_format(input_json: str):
-=======
     def from_linkml_jsonschema(input_json: str, ignore_properties_with_endings=None):
         """
         Converts a LinkML JSON model to a standard format
@@ -331,7 +328,6 @@
 
     @staticmethod
     def get_from_unknown_json_format(input_json: str, *args, **kwargs):
->>>>>>> 649ab9c2
         simple_data_model = None
         exception: BaseException = BaseException()
 
