--- conflicted
+++ resolved
@@ -63,10 +63,7 @@
     "from harmonization.harmonization_approaches.embeddings import (\n",
     "    MedGemmaEmbeddings,\n",
     "    QwenEmbeddings,\n",
-<<<<<<< HEAD
     "    BGEEmbeddings\n",
-=======
->>>>>>> 6b516499
     ")\n",
     "from harmonization.simple_data_model import SimpleDataModel"
    ]
